"""
Synchronous versions of tasks for local development without Celery
"""
import logging
from datetime import datetime
from dotenv import load_dotenv
from extraction_common import (
    verify_api_key,
    extract_pdf_text_batches,
    extract_claims_from_page,
    process_claim_data
)

load_dotenv()
logger = logging.getLogger(__name__)

def extract_claims_from_document_sync(document_id: str, batch_size: int = 5):
    """
    Synchronous version of claim extraction for local development
    
    Args:
        document_id: UUID of the document
        batch_size: Number of pages to process at once
    """
    logger.info(f"Starting synchronous claim extraction for document {document_id}")
    
    # Just use the existing database connection - we're already in the app context
    from flask import current_app
    from models import db, Document, DraftClaim
    from claim_extractor import ClaimExtractor
    
    # Get document
    doc = Document.query.get(document_id)
    if not doc:
        raise ValueError(f"Document {document_id} not found")
    
    # Update document status
    doc.status = 'processing'
    doc.processing_started_at = datetime.utcnow()
    db.session.commit()
    
<<<<<<< HEAD
    try:
        # Verify API key
        verify_api_key()
        
        # Initialize extractor
        extractor = ClaimExtractor()
        logger.info("ClaimExtractor initialized successfully")
        
        # Extract text from PDF in batches
        total_pages, all_batches = extract_pdf_text_batches(doc.file_path, batch_size)
        
        # Process pages in batches
        total_claims_extracted = 0
        
        for batch_texts in all_batches:
            # Extract claims from each page
            for page_num, text in batch_texts:
                # Extract claims from page
                page_claims = extract_claims_from_page(extractor, page_num, text)
                
                if not page_claims:
                    continue
                
                # Process each claim
                for claim_data in page_claims:
                    processed_claim = process_claim_data(
                        claim_data, text, document_id, doc.public_url, page_num
                    )
                    
                    # Create draft claim
                    draft_claim = DraftClaim(**processed_claim)
                    db.session.add(draft_claim)
                    total_claims_extracted += 1
=======
    # Check if API key is available
    api_key = os.getenv('ANTHROPIC_API_KEY')
    if not api_key:
        logger.exception("ANTHROPIC_API_KEY environment variable not set!")
        raise ValueError("ANTHROPIC_API_KEY not configured")
    
    # Initialize extractor with prompt configuration
    extractor = ClaimExtractor(
        message_prompt=current_app.config.get('LT_MESSAGE_PROMPT'),
        extra_system_instructions=current_app.config.get('LT_EXTRA_SYSTEM_PROMPT', '')
    )
    logger.info("ClaimExtractor initialized with prompt configuration")
    
    # Get total page count
    with fitz.open(doc.file_path) as pdf:
        total_pages = len(pdf)
    
    # Process pages in batches
    total_claims_extracted = 0
    
    for start_page in range(0, total_pages, batch_size):
        end_page = min(start_page + batch_size, total_pages)
        logger.info(f"Processing pages {start_page + 1} to {end_page} of {total_pages}")
        
        # Extract text from batch of pages
        batch_texts = []
        with fitz.open(doc.file_path) as pdf:
            for page_num in range(start_page, end_page):
                page = pdf.load_page(page_num)
                page_text = page.get_text()
                # Clean up the text
                cleaned_text = re.sub(r'\s+', ' ', page_text).strip()
                if cleaned_text:  # Only process pages with text
                    batch_texts.append((page_num + 1, cleaned_text))
        
        # Extract claims from each page
        for page_num, text in batch_texts:
            if not text or len(text) < 50:  # Skip empty or very short pages
                logger.info(f"Skipping page {page_num} - too short ({len(text)} chars)")
                continue
            
            logger.info(f"Extracting claims from page {page_num} with {len(text)} characters")
            
            # Extract claims from page text
            try:
                page_claims = extractor.extract_claims(text)
            except Exception as api_error:
                logger.exception(f"Extract Claims failed for page {page_num}: {api_error}")
                # Check if it's an authentication error
                if "401" in str(api_error) or "authentication" in str(api_error).lower() or "api-key" in str(api_error).lower():
                    raise ValueError(f"API Authentication failed - check your ANTHROPIC_API_KEY: {api_error}")
                page_claims = []
>>>>>>> c00e8acf
            
            logger.info(f"Page {page_num} returned {len(page_claims) if page_claims else 0} claims")
            
            if not page_claims:
                continue
                
            for claim_data in page_claims:
                # Import URL generation utility
                from url_generator import improve_claim_urls
                
                # Improve URLs using our enhanced logic
                improved_claim = improve_claim_urls(claim_data, text)
                
                # Extract subject, statement, object from improved claim data
                subject = improved_claim.get('subject', '')
                statement = improved_claim.get('statement', '') or improved_claim.get('claim', '')
                obj = improved_claim.get('object', '')
                
                # Use subject_url as default when subject is blank/empty
                if not subject and doc.subject_url:
                    subject = doc.subject_url
                    logger.info(f"Using document subject_url as default subject: {subject}")
                # Fallback to document-based URIs if still not URLs
                elif subject and not subject.startswith(('http://', 'https://')):
                    subject = f"{doc.public_url}#subject-{subject[:50]}"
                
                if obj and not obj.startswith(('http://', 'https://')):
                    obj = f"{doc.public_url}#object-{obj[:50]}"
                
                # Create draft claim
                draft_claim = DraftClaim(
                    document_id=document_id,
                    subject=subject,
                    statement=statement,
                    object=obj,
                    claim_data={
                        'claim': claim_data.get('claim'),
                        'howKnown': claim_data.get('howKnown', 'DOCUMENT'),
                        'confidence': claim_data.get('confidence'),
                        'aspect': claim_data.get('aspect'),
                        'score': claim_data.get('score'),
                        'stars': claim_data.get('stars'),
                        'amt': claim_data.get('amt'),
                        'unit': claim_data.get('unit'),
                        'howMeasured': claim_data.get('howMeasured'),
                        'subject_entity_type': improved_claim.get('subject_entity_type'),
                        'object_entity_type': improved_claim.get('object_entity_type'),
                        'subject_suggested': improved_claim.get('subject_suggested'),
                        'object_suggested': improved_claim.get('object_suggested'),
                        'urls_need_verification': improved_claim.get('urls_need_verification', False)
                    },
                    page_number=page_num,
                    page_text_snippet=text[:500] if len(text) > 500 else text,
                    status='draft'
                )
                db.session.add(draft_claim)
                total_claims_extracted += 1
        
        # Commit batch
        db.session.commit()
        logger.info(f"Extracted {total_claims_extracted} claims so far")
    
    # Update document status
    doc.status = 'completed'
    doc.processing_completed_at = datetime.utcnow()
    db.session.commit()
    
    logger.info(f"Completed extraction: {total_claims_extracted} claims from {total_pages} pages")
    return {
        'document_id': document_id,
        'total_pages': total_pages,
        'total_claims': total_claims_extracted,
        'status': 'completed'
    }
        <|MERGE_RESOLUTION|>--- conflicted
+++ resolved
@@ -1,15 +1,12 @@
 """
 Synchronous versions of tasks for local development without Celery
 """
+import os
 import logging
+import re
+import fitz  # PyMuPDF
 from datetime import datetime
 from dotenv import load_dotenv
-from extraction_common import (
-    verify_api_key,
-    extract_pdf_text_batches,
-    extract_claims_from_page,
-    process_claim_data
-)
 
 load_dotenv()
 logger = logging.getLogger(__name__)
@@ -39,41 +36,6 @@
     doc.processing_started_at = datetime.utcnow()
     db.session.commit()
     
-<<<<<<< HEAD
-    try:
-        # Verify API key
-        verify_api_key()
-        
-        # Initialize extractor
-        extractor = ClaimExtractor()
-        logger.info("ClaimExtractor initialized successfully")
-        
-        # Extract text from PDF in batches
-        total_pages, all_batches = extract_pdf_text_batches(doc.file_path, batch_size)
-        
-        # Process pages in batches
-        total_claims_extracted = 0
-        
-        for batch_texts in all_batches:
-            # Extract claims from each page
-            for page_num, text in batch_texts:
-                # Extract claims from page
-                page_claims = extract_claims_from_page(extractor, page_num, text)
-                
-                if not page_claims:
-                    continue
-                
-                # Process each claim
-                for claim_data in page_claims:
-                    processed_claim = process_claim_data(
-                        claim_data, text, document_id, doc.public_url, page_num
-                    )
-                    
-                    # Create draft claim
-                    draft_claim = DraftClaim(**processed_claim)
-                    db.session.add(draft_claim)
-                    total_claims_extracted += 1
-=======
     # Check if API key is available
     api_key = os.getenv('ANTHROPIC_API_KEY')
     if not api_key:
@@ -126,7 +88,6 @@
                 if "401" in str(api_error) or "authentication" in str(api_error).lower() or "api-key" in str(api_error).lower():
                     raise ValueError(f"API Authentication failed - check your ANTHROPIC_API_KEY: {api_error}")
                 page_claims = []
->>>>>>> c00e8acf
             
             logger.info(f"Page {page_num} returned {len(page_claims) if page_claims else 0} claims")
             
